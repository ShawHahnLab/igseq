--- conflicted
+++ resolved
@@ -13,8 +13,5 @@
   - cutadapt>=3.7,<4
   - pear>=0.9.6,<1
   - igblast>=1.19,<2
-<<<<<<< HEAD
-  - fasttree>=2.1,<3
-=======
   - muscle>=5.1,<6
->>>>>>> b7fba32e
+  - fasttree>=2.1,<3