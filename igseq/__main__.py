--- conflicted
+++ resolved
@@ -19,12 +19,9 @@
 from . import vdj_match
 from . import convert
 from . import identity
-<<<<<<< HEAD
 from . import id_div
-=======
 from . import msa
 from . import tree
->>>>>>> 14cd41ad
 from . import show
 from .util import IgSeqError
 from .version import __version__
@@ -246,7 +243,6 @@
         colmap=colmap,
         dry_run=args.dry_run)
 
-<<<<<<< HEAD
 def _main_id_div(args):
     id_div.id_div(
         path_in=args.query,
@@ -258,7 +254,7 @@
         species=args.species,
         dry_run=args.dry_run,
         threads=args.threads)
-=======
+
 def _main_msa(args):
     colmap = args_to_colmap(args)
     msa.msa(
@@ -282,7 +278,6 @@
         colors=args.set_color,
         colmap=colmap,
         dry_run=args.dry_run)
->>>>>>> 14cd41ad
 
 def _setup_log(verbose, quiet, prefix):
     # Handle warnings via logging
@@ -350,11 +345,10 @@
         help="Calculate pairwise identities",
         description=rewrap(identity.__doc__),
         formatter_class=argparse.RawDescriptionHelpFormatter)
-<<<<<<< HEAD
     p_id_div = subps.add_parser("id-div",
         help="Create identity/divergence tables",
         description=rewrap(id_div.__doc__),
-=======
+        formatter_class=argparse.RawDescriptionHelpFormatter)
     p_msa = subps.add_parser("msa",
         help="Create multiple sequence alignments",
         description=rewrap(msa.__doc__),
@@ -362,7 +356,6 @@
     p_tree = subps.add_parser("tree",
         help="Create and format phylogenetic trees",
         description=rewrap(tree.__doc__),
->>>>>>> 14cd41ad
         formatter_class=argparse.RawDescriptionHelpFormatter)
     p_show = subps.add_parser("show",
         help="show file contents",
@@ -577,7 +570,6 @@
         help="Name of column containing sequences (for tabular input/output)")
     p_identity.set_defaults(func=_main_identity)
 
-<<<<<<< HEAD
     __add_common_args(p_id_div)
     p_id_div.add_argument("-Q", "--query", required=True,
         help="query input file path, or a literal '-' for standard input")
@@ -599,7 +591,7 @@
     p_id_div.add_argument("-t", "--threads", type=int, default=1,
         help="number of threads for parallel processing (default: 1)")
     p_id_div.set_defaults(func=_main_id_div)
-=======
+
     __add_common_args(p_msa)
     p_msa.add_argument("input",
         help="input file path, or a literal '-' for standard input")
@@ -647,7 +639,6 @@
         help="setname=colorcode, like set1=#ff0000, to override automatic set colors. "
         "This can be given multiple times for multiple set/color pairs.")
     p_tree.set_defaults(func=_main_tree)
->>>>>>> 14cd41ad
 
     return parser
 
